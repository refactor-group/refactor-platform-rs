/target
dbml-error.log

# Mac OS files
.DS_Store

# workspace files
*.code-workspace
.vscode/

# environment files
.env*

# CA certificates
*.crt
<<<<<<< HEAD
.secrets
=======

# nginx log files
nginx/logs/
>>>>>>> d8b99b6b
<|MERGE_RESOLUTION|>--- conflicted
+++ resolved
@@ -13,10 +13,6 @@
 
 # CA certificates
 *.crt
-<<<<<<< HEAD
-.secrets
-=======
 
 # nginx log files
-nginx/logs/
->>>>>>> d8b99b6b
+nginx/logs/