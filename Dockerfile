--- conflicted
+++ resolved
@@ -68,25 +68,14 @@
 
 # debug listing (optional)
 RUN echo "LIST OF CONTENTS" && ls -lahR /usr/src/app
-
-<<<<<<< HEAD
 # ┌───────────────────────────────────────────┐
 # │ 2) Runtime — your existing Debian slim   │
 # └───────────────────────────────────────────┘
 
 FROM --platform=${BUILDPLATFORM} debian:bullseye-slim AS runtime
 
-# install Bash for entrypoint.sh
-RUN apt-get update \
-    && apt-get install -y --no-install-recommends bash \
-    && rm -rf /var/lib/apt/lists/*
-=======
-# Stage 2: Minimal runtime image
-FROM --platform=${BUILDPLATFORM} debian:bullseye-slim
-
-# Install runtime dependencies
+# Install Bash to support entrypoint.sh
 RUN apt-get update && apt-get install -y bash && rm -rf /var/lib/apt/lists/*
->>>>>>> d8b99b6b
 
 # non-root user ensuring user/group IDs match the host
 # (this is important for file permissions, e.g. when using volumes)
