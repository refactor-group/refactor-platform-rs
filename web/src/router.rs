--- conflicted
+++ resolved
@@ -7,16 +7,13 @@
 use entity_api::user::Backend;
 use tower_http::services::ServeDir;
 
-<<<<<<< HEAD
 use crate::controller::{
-    coaching_relationships_controller::CoachingRelationshipsController,
-    organization_controller::OrganizationController,
-    user_session_controller::UserSessionController,
-=======
+    coaching_relationship_controller, organization_controller, user_session_controller,
+};
+
 use utoipa::{
     openapi::security::{ApiKey, ApiKeyValue, SecurityScheme},
     Modify, OpenApi,
->>>>>>> 2a74efe1
 };
 use utoipa_rapidoc::RapiDoc;
 
@@ -68,8 +65,6 @@
     }
 }
 
-use crate::controller::{organization_controller, user_session_controller};
-
 pub fn define_routes(app_state: AppState) -> Router {
     Router::new()
         .merge(organization_routes(app_state.clone()))
@@ -85,7 +80,7 @@
     Router::new()
         .route(
             "/coaching_relationships",
-            get(CoachingRelationshipsController::index),
+            get(coaching_relationship_controller::index),
         )
         .route_layer(login_required!(Backend, login_url = "/login"))
         .with_state(app_state)
@@ -131,11 +126,7 @@
 // see https://github.com/SeaQL/sea-orm/issues/830
 #[cfg(feature = "mock")]
 mod organization_endpoints_tests {
-<<<<<<< HEAD
-    use crate::extractors::compare_api_version::X_VERSION;
-
-=======
->>>>>>> 2a74efe1
+
     use super::*;
     use anyhow::Ok;
     use axum_login::{
@@ -232,7 +223,7 @@
         /// with it turned on (i.e. `cookie_store(true)`).
         ///
         /// This is meant to be reused by all tests that sit behind a protected route.
-        pub async fn login(&mut self, user: &users::Model) -> anyhow::Result<()> {
+        pub async fn login(&mut self, _user: &users::Model) -> anyhow::Result<()> {
             let creds = [("email", "test@domain.com"), ("password", "password2")];
             let response = self
                 .client
